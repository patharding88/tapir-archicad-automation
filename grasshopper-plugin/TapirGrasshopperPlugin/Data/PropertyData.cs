﻿using System;
using System.Collections.Generic;
using System.ComponentModel;
using Newtonsoft.Json;

namespace TapirGrasshopperPlugin.Data
{
<<<<<<< HEAD
=======
    public class PropertyIdObj : IdObj<PropertyIdObj> { }

    public class PropertyIdItemObj : IdItemObj<PropertyIdObj, PropertyIdItemObj>
    {
        [JsonProperty ("propertyId")]
        public PropertyIdObj PropertyId;

        public override PropertyIdObj Id
        {
            get { return PropertyId; }
            set { PropertyId = value; }
        }
    }

    public class PropertiesObj : IdsObj<PropertyIdObj, PropertyIdItemObj, PropertiesObj>
    {
        [JsonProperty ("properties")]
        public List<PropertyIdItemObj> Properties;

        public override List<PropertyIdItemObj> Ids
        {
            get { return Properties; }
            set { Properties = value; }
        }
    }

>>>>>>> 7ed624b3
    public class PropertyValueObj
    {
        [JsonProperty ("value")]
        public string Value;
    }

    public class PropertyDetailsObj
    {
        public override string ToString ()
        {
            return PropertyId.ToString () + "; " + PropertyGroupName + "; " + PropertyName;
        }

        [JsonProperty ("propertyId")]
        public PropertyIdObj PropertyId;

        [JsonProperty ("propertyGroupName")]
        public string PropertyGroupName;

        [JsonProperty ("propertyName")]
        public string PropertyName;
    }

    public class AllProperties
    {
        [JsonProperty ("properties")]
        public List<PropertyDetailsObj> Properties { get; set; }
    }

    public class PropertyValue
    {
        [JsonProperty ("value")]
        public string Value;
    }

    public class PropertyValueOrError
    {
        [JsonProperty ("propertyValue", DefaultValueHandling = DefaultValueHandling.Populate)]
        [DefaultValue (null)]
        public PropertyValue PropertyValue;
    }

    public class PropertyValues
    {
        [JsonProperty ("propertyValues", DefaultValueHandling = DefaultValueHandling.Populate)]
        [DefaultValue (null)]
        public List<PropertyValueOrError> PropertyValuesOrErrors;
    }

    public class PropertyValuesForElements
    {
        [JsonProperty ("propertyValuesForElements")]
        public List<PropertyValues> PropertyValuesOrErrors { get; set; }
    }
}<|MERGE_RESOLUTION|>--- conflicted
+++ resolved
@@ -5,8 +5,6 @@
 
 namespace TapirGrasshopperPlugin.Data
 {
-<<<<<<< HEAD
-=======
     public class PropertyIdObj : IdObj<PropertyIdObj> { }
 
     public class PropertyIdItemObj : IdItemObj<PropertyIdObj, PropertyIdItemObj>
@@ -33,7 +31,6 @@
         }
     }
 
->>>>>>> 7ed624b3
     public class PropertyValueObj
     {
         [JsonProperty ("value")]
