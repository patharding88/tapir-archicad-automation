--- conflicted
+++ resolved
@@ -7,15 +7,6 @@
 
 namespace TapirGrasshopperPlugin.Data
 {
-<<<<<<< HEAD
-    public class PropertyIdObj : IdObj<PropertyIdObj> { }
-    public class ElementIdObj : IdObj<ElementIdObj> { }
-
-    public class IdObj<T> where T : IdObj<T>, new()
-    {
-        public static T Create (GH_ObjectWrapper obj)
-        {
-=======
     public abstract class IdObj<T> where T : IdObj<T>, new()
     {
         public static T Create (IGH_DataAccess DA, int index)
@@ -29,7 +20,6 @@
 
         public static T Create (GH_ObjectWrapper obj)
         {
->>>>>>> 7ed624b3
             if (obj.Value is T) {
                 return obj.Value as T;
             } else if (obj.Value is GH_String) {
@@ -42,18 +32,6 @@
             }
         }
 
-<<<<<<< HEAD
-        public static T Create (IGH_DataAccess DA, int index)
-        {
-            GH_ObjectWrapper obj = new GH_ObjectWrapper ();
-            if (!DA.GetData (index, ref obj)) {
-                return null;
-            }
-            return Create (obj);
-        }
-
-=======
->>>>>>> 7ed624b3
         public static T CreateFromGuidString (string guidString)
         {
             if (System.Guid.TryParse (guidString, out _)) {
