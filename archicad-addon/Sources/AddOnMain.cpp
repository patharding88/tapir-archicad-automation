#include "APIEnvir.h"
#include "ACAPinc.h"

#include "DGModule.hpp"
#include "DGFolderDialog.hpp"

#include "AddOnVersion.hpp"
#include "ResourceIds.hpp"
#include "DeveloperTools.hpp"

#include "ApplicationCommands.hpp"
#include "ProjectCommands.hpp"
#include "ElementCommands.hpp"
#include "ElementCreationCommands.hpp"
#include "AttributeCommands.hpp"
#include "TeamworkCommands.hpp"
#include "IssueCommands.hpp"
#include "LibraryCommands.hpp"
#include "PropertyCommands.hpp"
#include "ClassificationCommands.hpp"
#include "MigrationHelper.hpp"

static std::vector<CommandGroup> gCommandGroups;

template <typename CommandType>
GSErrCode RegisterCommand (CommandGroup& group, const GS::UniString& version, const GS::UniString& description)
{
    GS::Owner<CommandType> command = GS::NewOwned<CommandType> ();
    group.commands.push_back (CommandInfo (
        command->GetName (),
        description,
        version,
        command->GetInputParametersSchema (),
        command->GetResponseSchema ())
    );

    GSErrCode err = ACAPI_AddOnAddOnCommunication_InstallAddOnCommandHandler (command.Pass ());
    if (err != NoError) {
        return err;
    }
    return NoError;
}


static void GenerateDocumentation ()
{
    DG::FolderDialog folderPicker;
    if (folderPicker.Invoke ()) {
        GenerateDocumentation (folderPicker.GetFolder (), gCommandGroups);
    }
}

static GSErrCode MenuCommandHandler (const API_MenuParams* menuParams)
{
    switch (menuParams->menuItemRef.menuResID) {
        case ID_ADDON_MENU:
            switch (menuParams->menuItemRef.itemIndex) {
                case ID_ADDON_MENU_GENERATE_DOC:
                    GenerateDocumentation ();
                    break;
            }
            break;
    }

    return NoError;
}

API_AddonType CheckEnvironment (API_EnvirParams* envir)
{
    RSGetIndString (&envir->addOnInfo.name, ID_ADDON_INFO, ID_ADDON_INFO_NAME, ACAPI_GetOwnResModule ());
    RSGetIndString (&envir->addOnInfo.description, ID_ADDON_INFO, ID_ADDON_INFO_DESC, ACAPI_GetOwnResModule ());
    envir->addOnInfo.description += GS::UniString (" ") + ADDON_VERSION;
    return APIAddon_Preload;
}

GSErrCode RegisterInterface (void)
{
    GSErrCode err = NoError;

    err |= ACAPI_MenuItem_RegisterMenu (ID_ADDON_MENU, 0, MenuCode_UserDef, MenuFlag_Default);

    return err;
}

GSErrCode Initialize (void)
{
    GSErrCode err = NoError;

<<<<<<< HEAD
    err |= ACAPI_AddOnAddOnCommunication_InstallAddOnCommandHandler (GS::NewOwned<GetAddOnVersionCommand> ());
    err |= ACAPI_AddOnAddOnCommunication_InstallAddOnCommandHandler (GS::NewOwned<GetArchicadLocationCommand> ());
    err |= ACAPI_AddOnAddOnCommunication_InstallAddOnCommandHandler (GS::NewOwned<QuitArchicadCommand> ());
    err |= ACAPI_AddOnAddOnCommunication_InstallAddOnCommandHandler (GS::NewOwned<GetCurrentWindowTypeCommand> ());
=======
    err |= ACAPI_MenuItem_InstallMenuHandler (ID_ADDON_MENU, MenuCommandHandler);

    { // Application Commands
        CommandGroup applicationCommands ("Application Commands");
        err |= RegisterCommand<GetAddOnVersionCommand> (
            applicationCommands, "0.1.0",
            "Retrieves the version of the Tapir Additional JSON Commands Add-On."
        );
        err |= RegisterCommand<GetArchicadLocationCommand> (
            applicationCommands, "0.1.0",
            "Retrieves the location of the currently running Archicad executable."
        );
        err |= RegisterCommand<QuitArchicadCommand> (
            applicationCommands, "0.1.0",
            "Performs a quit operation on the currently running Archicad instance."
        );
        gCommandGroups.push_back (applicationCommands);
    }
>>>>>>> ec5858d9

    { // Project Commands
        CommandGroup projectCommands ("Project Commands");
        err |= RegisterCommand<GetProjectInfoCommand> (
            projectCommands, "0.1.0",
            "Retrieves information about the currently loaded project."
        );
        err |= RegisterCommand<GetProjectInfoFieldsCommand> (
            projectCommands, "0.1.2",
            "Retrieves the names and values of all project info fields."
        );
        err |= RegisterCommand<SetProjectInfoFieldCommand> (
            projectCommands, "0.1.2",
            "Sets the value of a project info field."
        );
        err |= RegisterCommand<GetStoryInfoCommand> (
            projectCommands, "1.0.2",
            "Retrieves information about the story sructure of the currently loaded project."
        );
        err |= RegisterCommand<GetHotlinksCommand> (
            projectCommands, "0.1.0",
            "Gets the file system locations (path) of the hotlink modules. The hotlinks can have tree hierarchy in the project."
        );
        err |= RegisterCommand<PublishPublisherSetCommand> (
            projectCommands, "0.1.0",
            "Performs a publish operation on the currently opened project. Only the given publisher set will be published."
        );
        gCommandGroups.push_back (projectCommands);
    }

<<<<<<< HEAD
    err |= ACAPI_AddOnAddOnCommunication_InstallAddOnCommandHandler (GS::NewOwned<GetDetailsOfElementsCommand> ());
    err |= ACAPI_AddOnAddOnCommunication_InstallAddOnCommandHandler (GS::NewOwned<GetSelectedElementsCommand> ());
    err |= ACAPI_AddOnAddOnCommunication_InstallAddOnCommandHandler (GS::NewOwned<GetSubelementsOfHierarchicalElementsCommand> ());
    err |= ACAPI_AddOnAddOnCommunication_InstallAddOnCommandHandler (GS::NewOwned<FilterElementsCommand> ());
=======
    { // Element Commands
        CommandGroup elementCommands ("Element Commands");
        err |= RegisterCommand<GetSelectedElementsCommand> (
            elementCommands, "0.1.0",
            "Gets the list of the currently selected elements."
        );
        err |= RegisterCommand<GetDetailsOfElementsCommand> (
            elementCommands, "1.0.7",
            "Gets the details of the given elements (geometry parameters etc)."
        );
        err |= RegisterCommand<GetSubelementsOfHierarchicalElementsCommand> (
            elementCommands, "1.0.6",
            "Gets the subelements of the given hierarchical elements."
        );
>>>>>>> ec5858d9
#ifdef ServerMainVers_2600
        err |= RegisterCommand<HighlightElementsCommand> (
            elementCommands, "1.0.3",
            "Highlights the elements given in the elements array. In case of empty elements array removes all previously set highlights."
        );
#endif
        err |= RegisterCommand<MoveElementsCommand> (
            elementCommands, "1.0.2",
            "Moves elements with a given vector."
        );
        err |= RegisterCommand<GetGDLParametersOfElementsCommand> (
            elementCommands, "1.0.2",
            "Gets all the GDL parameters (name, type, value) of the given elements."
        );
        err |= RegisterCommand<SetGDLParametersOfElementsCommand> (
            elementCommands, "1.0.2",
            "Sets the given GDL parameters of the given elements."
        );
        err |= RegisterCommand<GetPropertyValuesOfElementsCommand> (
            elementCommands, "1.0.6",
            "Returns the property values of the elements for the given property. It works for subelements of hierarchal elements also."
        );
        err |= RegisterCommand<SetPropertyValuesOfElementsCommand> (
            elementCommands, "1.0.6",
            "Sets the property values of elements. It works for subelements of hierarchal elements also."
        );
        err |= RegisterCommand<GetClassificationsOfElementsCommand> (
            elementCommands, "1.0.7",
            "Returns the classification of the given elements in the given classification systems. It works for subelements of hierarchal elements also."
        );
        err |= RegisterCommand<SetClassificationsOfElementsCommand> (
            elementCommands, "1.0.7",
            "Sets the classifications of elements. In order to set the classification of an element to unclassified, omit the classificationItemId field. It works for subelements of hierarchal elements also."
        );
        err |= RegisterCommand<CreateColumnsCommand> (
            elementCommands, "1.0.3",
            "Creates Column elements based on the given parameters."
        );
        err |= RegisterCommand<CreateSlabsCommand> (
            elementCommands, "1.0.3",
            "Creates Slab elements based on the given parameters."
        );
        err |= RegisterCommand<CreateObjectsCommand> (
            elementCommands, "1.0.3",
            "Creates Object elements based on the given parameters."
        );
        gCommandGroups.push_back (elementCommands);
    }

    { // Attribute Commands
        CommandGroup attributeCommands ("Attribute Commands");
        err |= RegisterCommand<CreateLayersCommand> (
            attributeCommands, "1.0.3",
            "Creates Layer attributes based on the given parameters."
        );
        err |= RegisterCommand<CreateBuildingMaterialsCommand> (
            attributeCommands, "1.0.1",
            "Creates Building Material attributes based on the given parameters."
        );
        err |= RegisterCommand<CreateCompositesCommand> (
            attributeCommands, "1.0.2",
            "Creates Composite attributes based on the given parameters."
        );
        err |= RegisterCommand<GetBuildingMaterialPhysicalPropertiesCommand> (
            attributeCommands, "0.1.3",
            "Retrieves the physical properties of the given Building Materials."
        );
        gCommandGroups.push_back (attributeCommands);
    }

    { // Library Commands
        CommandGroup libraryCommands ("Library Commands");
        err |= RegisterCommand<GetLibrariesCommand> (
            libraryCommands, "1.0.1",
            "Gets the list of loaded libraries."
        );
        err |= RegisterCommand<ReloadLibrariesCommand> (
            libraryCommands, "1.0.0",
            "Executes the reload libraries command."
        );
        gCommandGroups.push_back (libraryCommands);
    }

    { // Teamwork Commands
        CommandGroup teamworkCommands ("Teamwork Commands");
        err |= RegisterCommand<TeamworkSendCommand> (
            teamworkCommands, "0.1.0",
            "Performs a send operation on the currently opened Teamwork project."
        );
        err |= RegisterCommand<TeamworkReceiveCommand> (
            teamworkCommands, "0.1.0",
            "Performs a receive operation on the currently opened Teamwork project."
        );
        gCommandGroups.push_back (teamworkCommands);
    }

    { // Issue Management Commands
        CommandGroup issueCommands ("Issue Management Commands");
        err |= RegisterCommand<CreateIssueCommand> (
            issueCommands, "1.0.2",
            "Creates a new issue."
        );
        err |= RegisterCommand<DeleteIssueCommand> (
            issueCommands, "1.0.2",
            "Deletes the specified issue."
        );
        err |= RegisterCommand<GetIssuesCommand> (
            issueCommands, "1.0.2",
            "Retrieves information about existing issues."
        );
        err |= RegisterCommand<AddCommentToIssueCommand> (
            issueCommands, "1.0.6",
            "Adds a new comment to the specified issue."
        );
        err |= RegisterCommand<GetCommentsFromIssueCommand> (
            issueCommands, "1.0.6",
            "Retrieves comments information from the specified issue."
        );
        err |= RegisterCommand<AttachElementsToIssueCommand> (
            issueCommands, "1.0.6",
            "Attaches elements to the specified issue."
        );
        err |= RegisterCommand<DetachElementsFromIssueCommand> (
            issueCommands, "1.0.6",
            "Detaches elements from the specified issue."
        );
        err |= RegisterCommand<GetElementsAttachedToIssueCommand> (
            issueCommands, "1.0.6",
            "Retrieves attached elements of the specified issue, filtered by attachment type."
        );
        err |= RegisterCommand<ExportIssuesToBCFCommand> (
            issueCommands, "1.0.6",
            "Exports specified issues to a BCF file."
        );
        err |= RegisterCommand<ImportIssuesFromBCFCommand> (
            issueCommands, "1.0.6",
            "Imports issues from the specified BCF file."
        );
        gCommandGroups.push_back (issueCommands);
    }

    return err;
}

GSErrCode FreeData (void)
{
    return NoError;
}<|MERGE_RESOLUTION|>--- conflicted
+++ resolved
@@ -86,12 +86,6 @@
 {
     GSErrCode err = NoError;
 
-<<<<<<< HEAD
-    err |= ACAPI_AddOnAddOnCommunication_InstallAddOnCommandHandler (GS::NewOwned<GetAddOnVersionCommand> ());
-    err |= ACAPI_AddOnAddOnCommunication_InstallAddOnCommandHandler (GS::NewOwned<GetArchicadLocationCommand> ());
-    err |= ACAPI_AddOnAddOnCommunication_InstallAddOnCommandHandler (GS::NewOwned<QuitArchicadCommand> ());
-    err |= ACAPI_AddOnAddOnCommunication_InstallAddOnCommandHandler (GS::NewOwned<GetCurrentWindowTypeCommand> ());
-=======
     err |= ACAPI_MenuItem_InstallMenuHandler (ID_ADDON_MENU, MenuCommandHandler);
 
     { // Application Commands
@@ -108,9 +102,12 @@
             applicationCommands, "0.1.0",
             "Performs a quit operation on the currently running Archicad instance."
         );
+        err |= RegisterCommand<GetCurrentWindowTypeCommand> (
+            applicationCommands, "1.0.7",
+            "Returns the type of the current (active) window."
+        );
         gCommandGroups.push_back (applicationCommands);
     }
->>>>>>> ec5858d9
 
     { // Project Commands
         CommandGroup projectCommands ("Project Commands");
@@ -141,18 +138,16 @@
         gCommandGroups.push_back (projectCommands);
     }
 
-<<<<<<< HEAD
-    err |= ACAPI_AddOnAddOnCommunication_InstallAddOnCommandHandler (GS::NewOwned<GetDetailsOfElementsCommand> ());
-    err |= ACAPI_AddOnAddOnCommunication_InstallAddOnCommandHandler (GS::NewOwned<GetSelectedElementsCommand> ());
-    err |= ACAPI_AddOnAddOnCommunication_InstallAddOnCommandHandler (GS::NewOwned<GetSubelementsOfHierarchicalElementsCommand> ());
-    err |= ACAPI_AddOnAddOnCommunication_InstallAddOnCommandHandler (GS::NewOwned<FilterElementsCommand> ());
-=======
     { // Element Commands
         CommandGroup elementCommands ("Element Commands");
         err |= RegisterCommand<GetSelectedElementsCommand> (
             elementCommands, "0.1.0",
             "Gets the list of the currently selected elements."
         );
+        err |= RegisterCommand<FilterElementsCommand> (
+            elementCommands, "1.0.7",
+            "Tests an elements by the given criterias."
+        );
         err |= RegisterCommand<GetDetailsOfElementsCommand> (
             elementCommands, "1.0.7",
             "Gets the details of the given elements (geometry parameters etc)."
@@ -161,13 +156,10 @@
             elementCommands, "1.0.6",
             "Gets the subelements of the given hierarchical elements."
         );
->>>>>>> ec5858d9
-#ifdef ServerMainVers_2600
         err |= RegisterCommand<HighlightElementsCommand> (
             elementCommands, "1.0.3",
             "Highlights the elements given in the elements array. In case of empty elements array removes all previously set highlights."
         );
-#endif
         err |= RegisterCommand<MoveElementsCommand> (
             elementCommands, "1.0.2",
             "Moves elements with a given vector."
