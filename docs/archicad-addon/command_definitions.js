--- conflicted
+++ resolved
@@ -44,6 +44,23 @@
                 "description": "Performs a quit operation on the currently running Archicad instance.",
                 "inputScheme": null,
                 "outputScheme": null
+            },{
+                "name": "GetCurrentWindowType",
+                "version": "1.0.7",
+                "description": "Returns the type of the current (active) window.",
+                "inputScheme": null,
+                "outputScheme": {
+        "type": "object",
+        "properties": {
+            "currentWindowType": {
+                "$ref": "#/WindowType"
+            }
+        },
+        "additionalProperties": false,
+        "required": [
+            "currentWindowType"
+        ]
+    }
             }]
         },{
             "name": "Project Commands",
@@ -63,32 +80,6 @@
                 "type": "boolean",
                 "description": "True, if the project is a Teamwork (BIMcloud) project."
             },
-<<<<<<< HEAD
-            {
-                name : "QuitArchicad",
-                version : "0.1.0",
-                description : "Performs a quit operation on the currently running Archicad instance.",
-                inputScheme : null,
-                outputScheme : null
-            },
-            {
-                name : "GetCurrentWindowType",
-                version : "1.0.7",
-                description : "Returns the type of the current (active) window.",
-                inputScheme : null,
-                outputScheme : {
-                    "type": "object",
-                    "properties": {
-                        "currentWindowType": {
-                            "$ref": "#/WindowType"
-                        }
-                    },
-                    "additionalProperties": false,
-                    "required": [
-                        "currentWindowType"
-                    ]
-                }
-=======
             "projectLocation": {
                 "type": "string",
                 "description": "The location of the project in the filesystem or a BIMcloud project reference.",
@@ -103,7 +94,6 @@
                 "type": "string",
                 "description": "The name of the project.",
                 "minLength": 1
->>>>>>> ec5858d9
             }
         },
         "additionalProperties": false,
@@ -305,6 +295,41 @@
         ]
     }
             },{
+                "name": "FilterElements",
+                "version": "1.0.7",
+                "description": "Tests an elements by the given criterias.",
+                "inputScheme": {
+        "type": "object",
+        "properties": {
+            "elements": {
+                "$ref": "#/Elements"
+            },
+            "filters": {
+                "type": "array",
+                "items": {
+                    "$ref": "#/ElementFilter"
+                },
+                "minItems": 1
+            }
+        },
+        "additionalProperties": false,
+        "required": [
+            "elements"
+        ]
+    },
+                "outputScheme": {
+        "type": "object",
+        "properties": {
+            "filteredElements": {
+                "$ref": "#/Elements"
+            }
+        },
+        "additionalProperties": false,
+        "required": [
+            "filteredElements"
+        ]
+    }
+            },{
                 "name": "GetDetailsOfElements",
                 "version": "1.0.7",
                 "description": "Gets the details of the given elements (geometry parameters etc).",
@@ -320,89 +345,12 @@
             "elements"
         ]
     },
-<<<<<<< HEAD
-    {
-        name : 'Element Commands',
-        commands : [
-            {
-                name : "GetSelectedElements",
-                version : "0.1.0",
-                description : "Gets the list of the currently selected elements.",
-                inputScheme : null,
-                outputScheme : {
-                    "type": "object",
-                    "properties": {
-                        "elements": {
-                            "$ref": "#/Elements"
-                        }
-                    },
-                    "additionalProperties": false,
-                    "required": [
-                        "elements"
-                    ]  
-                }
-            },
-            {
-                name : "FilterElements",
-                version : "1.0.7",
-                description : "Tests an elements by the given criterias.",
-                inputScheme : {
-                    "type": "object",
-                    "properties": {
-                        "elements": {
-                            "$ref": "#/Elements"
-                        },
-                        "filters": {
-                            "type": "array",
-                            "items": {
-                                "$ref": "#/ElementFilter"
-                            },
-                            "minItems": 1
-                        }
-                    },
-                    "additionalProperties": false,
-                    "required": [
-                        "elements"
-                    ]
-                },
-                outputScheme : {
-                    "type": "object",
-                    "properties": {
-                        "filteredElements": {
-                            "$ref": "#/Elements"
-                        }
-                    },
-                    "additionalProperties": false,
-                    "required": [
-                        "filteredElements"
-                    ]
-                }
-            },
-            {
-                name : "GetDetailsOfElementsCommand",
-                version : "1.0.7",
-                description : "Gets the details of the given elements (geometry parameters etc).",
-                inputScheme : {
-                    "type": "object",
-                    "properties": {
-                        "elements": {
-                            "$ref": "#/Elements"
-                        }
-                    },
-                    "additionalProperties": false,
-                    "required": [
-                        "elements"
-                    ]
-                },
-                outputScheme : {
-=======
                 "outputScheme": {
         "type": "object",
         "properties": {
             "detailsOfElements": {
                 "type": "array",
                 "items": {
->>>>>>> ec5858d9
                     "type": "object",
                     "description": "Details of an element.",
                     "properties": {
@@ -679,16 +627,6 @@
             "highlightedColors"
         ]
     },
-<<<<<<< HEAD
-    {
-        name : 'Element Creation Commands',
-        commands : [
-            {
-                name : "CreateColumns",
-                version : "1.0.3",
-                description : "Creates Column elements based on the given parameters.",
-                inputScheme : {
-=======
                 "outputScheme": null
             },{
                 "name": "MoveElements",
@@ -701,7 +639,6 @@
                 "type": "array",
                 "description": "The elements with move vector pairs.",
                 "items": {
->>>>>>> ec5858d9
                     "type": "object",
                     "properties": {
                         "elementId": {
